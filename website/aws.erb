--- conflicted
+++ resolved
@@ -219,12 +219,9 @@
                                     <a href="/docs/providers/aws/r/apigatewayv2_api.html">aws_apigatewayv2_api</a>
                                 </li>
                                 <li>
-<<<<<<< HEAD
                                     <a href="/docs/providers/aws/r/apigatewayv2_authorizer.html">aws_apigatewayv2_authorizer</a>
                                     <a href="/docs/providers/aws/r/apigatewayv2_integration.html">aws_apigatewayv2_integration</a>
-=======
                                     <a href="/docs/providers/aws/r/apigatewayv2_model.html">aws_apigatewayv2_model</a>
->>>>>>> d1f1d14c
                                 </li>
                             </ul>
                         </li>
